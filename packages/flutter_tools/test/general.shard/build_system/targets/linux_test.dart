// Copyright 2014 The Flutter Authors. All rights reserved.
// Use of this source code is governed by a BSD-style license that can be
// found in the LICENSE file.

import 'package:platform/platform.dart';
import 'package:flutter_tools/src/base/file_system.dart';
import 'package:flutter_tools/src/build_system/build_system.dart';
import 'package:flutter_tools/src/build_system/targets/dart.dart';
import 'package:flutter_tools/src/build_system/targets/linux.dart';
import 'package:flutter_tools/src/cache.dart';
import 'package:flutter_tools/src/globals.dart' as globals;
import 'package:mockito/mockito.dart';

import '../../../src/common.dart';
import '../../../src/testbed.dart';

void main() {
  Testbed testbed;
  const BuildSystem buildSystem = BuildSystem();
  Environment environment;
  MockPlatform mockPlatform;

  setUpAll(() {
    Cache.disableLocking();
    Cache.flutterRoot = '';
  });

<<<<<<< HEAD
  setUp(() {
    mockPlatform = MockPlatform();
    when(mockPlatform.isWindows).thenReturn(false);
    when(mockPlatform.isMacOS).thenReturn(false);
    when(mockPlatform.isLinux).thenReturn(true);
    when(mockPlatform.environment).thenReturn(Map<String, String>.unmodifiable(<String, String>{}));
    testbed = Testbed(setup: () {
      Cache.flutterRoot = '';
      environment = Environment.test(
        globals.fs.currentDirectory,
        defines: <String, String>{
          kBuildMode: 'debug',
        }
      );
      globals.fs.file('bin/cache/artifacts/engine/linux-x64/unrelated-stuff').createSync(recursive: true);
      globals.fs.file('bin/cache/artifacts/engine/linux-x64/libflutter_linux_glfw.so').createSync(recursive: true);
      globals.fs.file('bin/cache/artifacts/engine/linux-x64/flutter_export.h').createSync();
      globals.fs.file('bin/cache/artifacts/engine/linux-x64/flutter_messenger.h').createSync();
      globals.fs.file('bin/cache/artifacts/engine/linux-x64/flutter_plugin_registrar.h').createSync();
      globals.fs.file('bin/cache/artifacts/engine/linux-x64/flutter_glfw.h').createSync();
      globals.fs.file('bin/cache/artifacts/engine/linux-x64/icudtl.dat').createSync();
      globals.fs.file('bin/cache/artifacts/engine/linux-x64/cpp_client_wrapper_glfw/foo').createSync(recursive: true);
      globals.fs.file('packages/flutter_tools/lib/src/build_system/targets/linux.dart').createSync(recursive: true);
      globals.fs.directory('linux').createSync();
    }, overrides: <Type, Generator>{
      Platform: () => mockPlatform,
=======
    setUp(() {
      mockPlatform = MockPlatform();
      when(mockPlatform.isWindows).thenReturn(false);
      when(mockPlatform.isMacOS).thenReturn(false);
      when(mockPlatform.isLinux).thenReturn(true);
      testbed = Testbed(setup: () {
        Cache.flutterRoot = '';
        environment = Environment(
          projectDir: fs.currentDirectory,
        );
        buildSystem = BuildSystem(<String, Target>{
          unpackLinux.name: unpackLinux,
        });
        fs.file('bin/cache/artifacts/engine/linux-x64/libflutter_linux.so').createSync(recursive: true);
        fs.file('bin/cache/artifacts/engine/linux-x64/flutter_export.h').createSync();
        fs.file('bin/cache/artifacts/engine/linux-x64/flutter_messenger.h').createSync();
        fs.file('bin/cache/artifacts/engine/linux-x64/flutter_plugin_registrar.h').createSync();
        fs.file('bin/cache/artifacts/engine/linux-x64/flutter_texture_registrar.h').createSync();
        fs.file('bin/cache/artifacts/engine/linux-x64/flutter_glfw.h').createSync();
        fs.file('bin/cache/artifacts/engine/linux-x64/icudtl.dat').createSync();
        fs.file('bin/cache/artifacts/engine/linux-x64/cpp_client_wrapper/foo').createSync(recursive: true);
        fs.directory('linux').createSync();
      }, overrides: <Type, Generator>{
        Platform: () => mockPlatform,
      });
>>>>>>> ae2b71cd
    });
  });

  test('Copies files to correct cache directory, excluding unrelated code', () => testbed.run(() async {
    final BuildResult result = await buildSystem.build(const UnpackLinuxDebug(), environment);

<<<<<<< HEAD
    expect(result.hasException, false);
    expect(globals.fs.file('linux/flutter/ephemeral/libflutter_linux_glfw.so').existsSync(), true);
    expect(globals.fs.file('linux/flutter/ephemeral/flutter_export.h').existsSync(), true);
    expect(globals.fs.file('linux/flutter/ephemeral/flutter_messenger.h').existsSync(), true);
    expect(globals.fs.file('linux/flutter/ephemeral/flutter_plugin_registrar.h').existsSync(), true);
    expect(globals.fs.file('linux/flutter/ephemeral/flutter_glfw.h').existsSync(), true);
    expect(globals.fs.file('linux/flutter/ephemeral/icudtl.dat').existsSync(), true);
    expect(globals.fs.file('linux/flutter/ephemeral/cpp_client_wrapper_glfw/foo').existsSync(), true);
    expect(globals.fs.file('linux/flutter/ephemeral/unrelated-stuff').existsSync(), false);
  }));
=======
      expect(result.hasException, false);
      expect(fs.file('linux/flutter/libflutter_linux.so').existsSync(), true);
      expect(fs.file('linux/flutter/flutter_export.h').existsSync(), true);
      expect(fs.file('linux/flutter/flutter_messenger.h').existsSync(), true);
      expect(fs.file('linux/flutter/flutter_plugin_registrar.h').existsSync(), true);
      expect(fs.file('linux/flutter/flutter_texture_registrar.h').existsSync(), true);
      expect(fs.file('linux/flutter/flutter_glfw.h').existsSync(), true);
      expect(fs.file('linux/flutter/icudtl.dat').existsSync(), true);
      expect(fs.file('linux/flutter/cpp_client_wrapper/foo').existsSync(), true);
    }));
>>>>>>> ae2b71cd

  test('Does not re-copy files unecessarily', () => testbed.run(() async {
    await buildSystem.build(const UnpackLinuxDebug(), environment);
    // Set a date in the far distant past to deal with the limited resolution
    // of the windows filesystem.
    final DateTime theDistantPast = DateTime(1991, 8, 23);
    globals.fs.file('linux/flutter/ephemeral/libflutter_linux_glfw.so').setLastModifiedSync(theDistantPast);
    await buildSystem.build(const UnpackLinuxDebug(), environment);

    expect(globals.fs.file('linux/flutter/ephemeral/libflutter_linux_glfw.so').statSync().modified, equals(theDistantPast));
  }));

  test('Detects changes in input cache files', () => testbed.run(() async {
    await buildSystem.build(const UnpackLinuxDebug(), environment);
    globals.fs.file('bin/cache/artifacts/engine/linux-x64/libflutter_linux_glfw.so').writeAsStringSync('asd'); // modify cache.

    await buildSystem.build(const UnpackLinuxDebug(), environment);

    expect(globals.fs.file('linux/flutter/ephemeral/libflutter_linux_glfw.so').readAsStringSync(), 'asd');
  }));

  test('Copies artifacts to out directory', () => testbed.run(() async {
    environment.buildDir.createSync(recursive: true);

    // Create input files.
    environment.buildDir.childFile('app.dill').createSync();

    await const DebugBundleLinuxAssets().build(environment);
    final Directory output = environment.outputDir
      .childDirectory('flutter_assets');

    expect(output.childFile('kernel_blob.bin').existsSync(), true);
    expect(output.childFile('FontManifest.json').existsSync(), false);
    expect(output.childFile('AssetManifest.json').existsSync(), true);
  }));
}

class MockPlatform extends Mock implements Platform {}<|MERGE_RESOLUTION|>--- conflicted
+++ resolved
@@ -25,7 +25,6 @@
     Cache.flutterRoot = '';
   });
 
-<<<<<<< HEAD
   setUp(() {
     mockPlatform = MockPlatform();
     when(mockPlatform.isWindows).thenReturn(false);
@@ -45,6 +44,7 @@
       globals.fs.file('bin/cache/artifacts/engine/linux-x64/flutter_export.h').createSync();
       globals.fs.file('bin/cache/artifacts/engine/linux-x64/flutter_messenger.h').createSync();
       globals.fs.file('bin/cache/artifacts/engine/linux-x64/flutter_plugin_registrar.h').createSync();
+      globals.fs.file('bin/cache/artifacts/engine/linux-x64/flutter_texture_registrar.h').createSync();
       globals.fs.file('bin/cache/artifacts/engine/linux-x64/flutter_glfw.h').createSync();
       globals.fs.file('bin/cache/artifacts/engine/linux-x64/icudtl.dat').createSync();
       globals.fs.file('bin/cache/artifacts/engine/linux-x64/cpp_client_wrapper_glfw/foo').createSync(recursive: true);
@@ -52,62 +52,23 @@
       globals.fs.directory('linux').createSync();
     }, overrides: <Type, Generator>{
       Platform: () => mockPlatform,
-=======
-    setUp(() {
-      mockPlatform = MockPlatform();
-      when(mockPlatform.isWindows).thenReturn(false);
-      when(mockPlatform.isMacOS).thenReturn(false);
-      when(mockPlatform.isLinux).thenReturn(true);
-      testbed = Testbed(setup: () {
-        Cache.flutterRoot = '';
-        environment = Environment(
-          projectDir: fs.currentDirectory,
-        );
-        buildSystem = BuildSystem(<String, Target>{
-          unpackLinux.name: unpackLinux,
-        });
-        fs.file('bin/cache/artifacts/engine/linux-x64/libflutter_linux.so').createSync(recursive: true);
-        fs.file('bin/cache/artifacts/engine/linux-x64/flutter_export.h').createSync();
-        fs.file('bin/cache/artifacts/engine/linux-x64/flutter_messenger.h').createSync();
-        fs.file('bin/cache/artifacts/engine/linux-x64/flutter_plugin_registrar.h').createSync();
-        fs.file('bin/cache/artifacts/engine/linux-x64/flutter_texture_registrar.h').createSync();
-        fs.file('bin/cache/artifacts/engine/linux-x64/flutter_glfw.h').createSync();
-        fs.file('bin/cache/artifacts/engine/linux-x64/icudtl.dat').createSync();
-        fs.file('bin/cache/artifacts/engine/linux-x64/cpp_client_wrapper/foo').createSync(recursive: true);
-        fs.directory('linux').createSync();
-      }, overrides: <Type, Generator>{
-        Platform: () => mockPlatform,
-      });
->>>>>>> ae2b71cd
     });
   });
 
   test('Copies files to correct cache directory, excluding unrelated code', () => testbed.run(() async {
     final BuildResult result = await buildSystem.build(const UnpackLinuxDebug(), environment);
 
-<<<<<<< HEAD
     expect(result.hasException, false);
     expect(globals.fs.file('linux/flutter/ephemeral/libflutter_linux_glfw.so').existsSync(), true);
     expect(globals.fs.file('linux/flutter/ephemeral/flutter_export.h').existsSync(), true);
     expect(globals.fs.file('linux/flutter/ephemeral/flutter_messenger.h').existsSync(), true);
     expect(globals.fs.file('linux/flutter/ephemeral/flutter_plugin_registrar.h').existsSync(), true);
+    expect(globals.fs.file('linux/flutter/flutter_texture_registrar.h').existsSync(), true);
     expect(globals.fs.file('linux/flutter/ephemeral/flutter_glfw.h').existsSync(), true);
     expect(globals.fs.file('linux/flutter/ephemeral/icudtl.dat').existsSync(), true);
     expect(globals.fs.file('linux/flutter/ephemeral/cpp_client_wrapper_glfw/foo').existsSync(), true);
     expect(globals.fs.file('linux/flutter/ephemeral/unrelated-stuff').existsSync(), false);
   }));
-=======
-      expect(result.hasException, false);
-      expect(fs.file('linux/flutter/libflutter_linux.so').existsSync(), true);
-      expect(fs.file('linux/flutter/flutter_export.h').existsSync(), true);
-      expect(fs.file('linux/flutter/flutter_messenger.h').existsSync(), true);
-      expect(fs.file('linux/flutter/flutter_plugin_registrar.h').existsSync(), true);
-      expect(fs.file('linux/flutter/flutter_texture_registrar.h').existsSync(), true);
-      expect(fs.file('linux/flutter/flutter_glfw.h').existsSync(), true);
-      expect(fs.file('linux/flutter/icudtl.dat').existsSync(), true);
-      expect(fs.file('linux/flutter/cpp_client_wrapper/foo').existsSync(), true);
-    }));
->>>>>>> ae2b71cd
 
   test('Does not re-copy files unecessarily', () => testbed.run(() async {
     await buildSystem.build(const UnpackLinuxDebug(), environment);
