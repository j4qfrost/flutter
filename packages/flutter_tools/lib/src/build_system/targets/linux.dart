--- conflicted
+++ resolved
@@ -102,7 +102,6 @@
   }
 }
 
-<<<<<<< HEAD
 /// Creates a debug bundle for the Linux desktop target.
 class DebugBundleLinuxAssets extends Target {
   const DebugBundleLinuxAssets();
@@ -154,7 +153,7 @@
     depfile.writeToFile(environment.buildDir.childFile('flutter_assets.d'));
   }
 }
-=======
+
 /// Copies the Linux desktop embedding files to the copy directory.
 const Target unpackLinux = Target(
   name: 'unpack_linux',
@@ -173,5 +172,4 @@
   ],
   dependencies: <Target>[],
   buildAction: copyLinuxAssets,
-);
->>>>>>> ae2b71cd
+);